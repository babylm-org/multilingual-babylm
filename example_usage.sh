--- conflicted
+++ resolved
@@ -54,7 +54,6 @@
     --data-type text \
     --metadata-file "./mixed_metadata.json"\
     --category "educational" # will be overriden by category value in json file, if specified there
-<<<<<<< HEAD
 
 
 # Example 4: Add pre-processing and language filtering
@@ -72,25 +71,6 @@
 time python pipeline.py \
     --language ind \
     --script Latn \
-=======
-
-
-# Example 4: Add pre-processing and language filtering
-time python pipeline.py \
-    --language eng \
-    --script Latn \
-    --data-path "./my_dataset.json" \
-    --data-type json \
-    --preprocess-text \
-    --enable-language-filtering \
-    --language-filter-threshold 0.85
-
-
-# Example 5: Process, filter and upload a dataset
-time python pipeline.py \
-    --language ind \
-    --script Latn \
->>>>>>> df264824
     --data-path ./articles_cleaned.json \
     --data-type json \
     --preprocess-text \
@@ -98,35 +78,6 @@
     --language-filter-threshold 0.8 \
     --upload \
     --repo-id "username/babylm-ind"
-<<<<<<< HEAD
-
-# ========== Examples for specific datasets ==========
-
-# Example 6: Process subtitles
-time python pipeline.py \
-    --language deu \
-    --script Latn \
-    --data-path "./german_subs" \
-    --data-type text \
-    --license "cc-by" \
-    --category "subtitles" \
-    --data-source "OpenSubtitles" \
-    --age-estimate "13-15" \
-    --misc '{"source_url": "https://example.com/german_subs"}'
-
-
-# Example 7: Process CHILDES transcripts
-time python pipeline.py \
-    --language nld \
-    --script Latn \
-    --data-path "./childes_dutch" \
-    --data-type text \
-    --category "child-directed-speech" \
-    --license "cc-by-sa" \
-    --metadata-file "./childes_metadata.json"
-
-# Example 8: Create a multi-age educational dataset
-=======
 
 
 
@@ -170,7 +121,6 @@
     --metadata-file "./childes_metadata.json"
 
 # Example 9: Create a multi-age educational dataset
->>>>>>> df264824
 cat > edu_metadata.json << EOF
 {
   "kindergarten_lesson1": {"age-estimate": "4-5", "category": "educational"},
