"""
General dataset builder for BabyLM multilingual datasets.
This can be used for any data source, not just OpenSubtitles.
"""

import json
from dataclasses import asdict, dataclass
from datetime import datetime
from pathlib import Path

import pandas as pd
from datasets import load_dataset, load_from_disk

from language_scripts import validate_script_code


@dataclass
class DocumentConfig:
    """Configuration for a single document in the BabyLM dataset."""

    category: str  # One of the predefined categories
    data_source: str
    script: str  # latin, cyrillic, etc.
    age_estimate: str  # Specific age, range, or "n/a"
    license: str  # cc-by, cc-by-sa, etc.
    misc: dict[str, str] | None = None

    def __post_init__(self):
        """Post-initialization validation."""
        self.validate_category()
        self.validate_script()

    def validate_category(self):
        """Validate that category is one of the allowed values."""
        allowed_categories = {
            "child-directed-speech",
            "educational",
            "child-books",
            "child-wiki",
            "child-news",
            "subtitles",
            "qed",
            "child-available-speech",
            "simplified-text",
        }
        if self.category not in allowed_categories:
            raise ValueError(
                f"Category '{self.category}' must be one of: {allowed_categories}"
            )

    def validate_script(self):
        """Validate that script is a valid ISO 15924 code."""
        if not validate_script_code(self.script):
            raise ValueError(
                f"Invalid script code '{self.script}'."
                " Please use a valid ISO 15924 script code (e.g., Latn, Cyrl, Arab, etc.)"
            )


@dataclass
class DatasetConfig:
    """Configuration for a BabyLM dataset."""

    language_code: str  # ISO 639-3 code

    @property
    def dataset_name(self) -> str:
        return f"babylm-{self.language_code}"


class BabyLMDatasetBuilder:
    """Build and manage BabyLM datasets from various sources."""

    def __init__(
        self,
        dataset_config: DatasetConfig,
        output_dir: Path = Path("./babylm_datasets"),
    ):
        self.dataset_config = dataset_config

        self.output_dir = output_dir / self.dataset_config.dataset_name
        self.output_dir.mkdir(parents=True, exist_ok=True)
        self.metadata_path = self.output_dir / "dataset_metadata.json"

        self.documents: list[dict] = []

    def add_document(
        self,
        text: str,
        document_id: str,
        document_config: DocumentConfig,
        additional_metadata: dict | None = None,
    ) -> None:
        """Add a document to the dataset with its own configuration."""
        # Create document metadata
        document = {
            "document_id": document_id,
            "document_config": document_config,
            "text": text,  # Store the text content
        }
        # Add optional fields
        if document_config.misc:
            document["misc"] = document_config.misc
        if additional_metadata:
            document["additional_metadata"] = additional_metadata

        self.documents.append(document)

    def add_documents_from_path(
        self,
        load_path: Path,
        load_format: str,
        default_config_params: dict[str, dict],
        hf_dataset_split: str | None = None,
    ) -> None:
        # Determine file type based on extension

        # load json
        if load_format == "json":
            with open(load_path, encoding="utf-8") as f:
                data = json.load(f)

        # load jsonl
        elif load_format == "jsonl":
            data = []
            with open(load_path, encoding="utf-8") as f:
                for line in f:
                    data.append(json.loads(line))
        # load csv
        elif load_format == "csv":
            df = pd.read_csv(load_path)
            data = df.to_dict(orient="records")

        # load from local or HuggingFace dataset
        elif load_format == "hf":
            if load_path.exists():
                # If the path exists, assume it's a local dataset
                ds = load_from_disk(load_path, split=hf_dataset_split)
            else:
                # Otherwise, assume it's a HuggingFace dataset ID
                ds = load_dataset(load_path, split=hf_dataset_split)

            # If no split, ds is a dict of splits, use the first split
            if isinstance(ds, dict):
                ds = next(iter(ds.values()))
                data = ds.to_dict(orient="records")

        for document_id, doc_data in enumerate(data):
            text = doc_data["text"]
            # Create document configuration using default parameters and overrides
            doc_config = {**default_config_params, **doc_data}
            doc_config = DocumentConfig(
                category=doc_data.get("category"),
                data_source=doc_data.get("data_source"),
                script=doc_data.get("script"),
                age_estimate=doc_data.get("age_estimate"),
                license=doc_data.get("license"),
                misc=doc_data.get("misc"),
            )
            additional_metadata = {
                k: v
                for k, v in doc_data.items()
                if k
                not in [
                    "category",
                    "data_source",
                    "script",
                    "age_estimate",
                    "license",
                    "misc",
                    "text",  # ignore text field as well
                ]
            }
            self.add_document(text, document_id, doc_config, additional_metadata)

    def add_documents_from_text_directory(
        self,
        load_path: Path,
        default_config_params: dict[str, dict],
        metadata_mapping: dict[str, dict] | None = None,
    ) -> None:
        """
        Add multiple documents from a directory of text files.

        Args:
            load_path: Directory containing text files
            default_config_params: Default configuration for documents
            metadata_mapping: Optional dict mapping document_id to metadata overrides

        """
        if metadata_mapping is None:
            metadata_mapping = {}

        for text_file in load_path.glob("*.txt"):
            with open(text_file, encoding="utf-8") as f:
                text = f.read()
            document_id = text_file.stem
            doc_metadata = metadata_mapping.get(document_id, {})

            # load metadata for this document
            # doc_metadata overrides the default config for any overlapping keys
            config = {**default_config_params, **doc_metadata}
            doc_config = DocumentConfig(
                category=config.get("category"),
                data_source=config.get("data_source"),
                script=config.get("script"),
                age_estimate=config.get("age_estimate"),
                license=config.get("license"),
                misc=config.get("misc"),
            )
            # Extract additional metadata (non-config fields)
            additional_metadata = {
                k: v
                for k, v in doc_metadata.items()
                if k
                not in [
                    "category",
                    "data_source",
                    "script",
                    "age_estimate",
                    "license",
                    "misc",
                ]
            }
            self.add_document(text, document_id, doc_config, additional_metadata)

<<<<<<< HEAD
    def add_documents_from_iterable(
        self,
        documents: List[Dict],
        default_document_config: DocumentConfig,
    ) -> None:
        """
        Add multiple documents from an iterable of dicts with 'text', 'doc_id', and 'metadata'.

        Args:
            documents: List of dicts with keys 'text', 'doc_id', and 'metadata' (optional)
            default_document_config: Default DocumentConfig for documents
        """
        for doc in documents:
            text = doc["text"]
            document_id = doc["doc_id"]
            metadata = doc.get("metadata", {})

            # Allow per-document config overrides in metadata
            doc_config = DocumentConfig(
                category=metadata.get("category", default_document_config.category),
                data_source=metadata.get(
                    "data_source", default_document_config.data_source
                ),
                script=metadata.get("script", default_document_config.script),
                age_estimate=metadata.get(
                    "age_estimate", default_document_config.age_estimate
                ),
                license=metadata.get("license", default_document_config.license),
                misc=metadata.get("misc", default_document_config.misc),
                source_url=metadata.get(
                    "source_url", default_document_config.source_url
                ),
                source_identifier=metadata.get(
                    "source_identifier", default_document_config.source_identifier
                ),
            )

            # Additional metadata: any keys not in DocumentConfig
            config_keys = {
                "category",
                "data_source",
                "script",
                "age_estimate",
                "license",
                "misc",
                "source_url",
                "source_identifier",
            }
            additional_metadata = {
                k: v for k, v in metadata.items() if k not in config_keys
            }

            self.add_document(text, document_id, doc_config, additional_metadata)

    def save_metadata(self) -> None:
        """Save dataset metadata to JSON file."""
        metadata = {
            "dataset_name": self.dataset_config.dataset_name,
            "language_code": self.dataset_config.language_code,
            "creation_date": datetime.now().isoformat(),
            "num_documents": len(self.documents),
            "config": asdict(self.dataset_config),
            "documents": self.documents,
        }

        with open(self.metadata_path, "w", encoding="utf-8") as f:
            json.dump(metadata, f, indent=2, ensure_ascii=False)

        print(f"Metadata saved to {self.metadata_path}")

=======
>>>>>>> 4f1b95f0
    def create_dataset_table(self) -> pd.DataFrame:
        """Create the standardized BabyLM dataset table."""
        rows = []
        for doc in self.documents:
            # Read the text
            text = doc["text"]
            document_id = doc["document_id"]
            document_config = doc["document_config"]

            row = {
                "text": text,
                "document_id": document_id,
                "category": document_config.category,
                "data-source": document_config.data_source,
                "script": document_config.script,
                "age-estimate": document_config.age_estimate,
                "license": document_config.license,
            }
            # Add misc field if present
            if doc.get("misc"):
                row["misc"] = json.dumps(doc["misc"])
            else:
                row["misc"] = None
            rows.append(row)

        df = pd.DataFrame(rows)
        # save metadata
        self.dataset_table = df

    def save_dataset(self) -> None:
        # Save as CSV and parquet for flexibility
        csv_path = self.output_dir / f"{self.dataset_config.dataset_name}_dataset.csv"
        parquet_path = (
            self.output_dir / f"{self.dataset_config.dataset_name}_dataset.parquet"
        )

        self.dataset_table.to_csv(csv_path, index=False)
        self.dataset_table.to_parquet(parquet_path, index=False)

        print("Dataset table saved to:")
        print(f"  - {csv_path}")
        print(f"  - {parquet_path}")

        metadata = {
            "dataset_name": self.dataset_config.dataset_name,
            "language_code": self.dataset_config.language_code,
            "creation_date": datetime.now().isoformat(),
            "num_documents": len(self.documents),
            "config": asdict(self.dataset_config),
        }
        self.metadata = metadata

        with open(self.metadata_path, "w", encoding="utf-8") as f:
            json.dump(self.metadata, f, indent=2, ensure_ascii=False)

        print(f"Metadata saved to {self.metadata_path}")

    def get_upload_ready_dataset(self) -> dict[str, pd.DataFrame | dict]:
        """
        Get the dataset in a format ready for upload to HuggingFace.

        Returns:
            Dict with 'data' (DataFrame) and 'metadata' (Dict)

        """
        return {"data": self.dataset_table, "metadata": self.metadata}<|MERGE_RESOLUTION|>--- conflicted
+++ resolved
@@ -7,6 +7,7 @@
 from dataclasses import asdict, dataclass
 from datetime import datetime
 from pathlib import Path
+from typing import Dict, List, Optional
 
 import pandas as pd
 from datasets import load_dataset, load_from_disk
@@ -18,12 +19,12 @@
 class DocumentConfig:
     """Configuration for a single document in the BabyLM dataset."""
 
-    category: str  # One of the predefined categories
+    category: str  # e.g., child-directed-speech, educational, child-books, etc.
     data_source: str
-    script: str  # latin, cyrillic, etc.
+    script: str  # ISO 15924 code (e.g., Latn, Cyrl, Arab, etc.)
     age_estimate: str  # Specific age, range, or "n/a"
     license: str  # cc-by, cc-by-sa, etc.
-    misc: dict[str, str] | None = None
+    misc: Optional[dict] = None
 
     def __post_init__(self):
         """Post-initialization validation."""
@@ -89,7 +90,7 @@
         text: str,
         document_id: str,
         document_config: DocumentConfig,
-        additional_metadata: dict | None = None,
+        additional_metadata: Optional[dict] = None,
     ) -> None:
         """Add a document to the dataset with its own configuration."""
         # Create document metadata
@@ -106,128 +107,9 @@
 
         self.documents.append(document)
 
-    def add_documents_from_path(
-        self,
-        load_path: Path,
-        load_format: str,
-        default_config_params: dict[str, dict],
-        hf_dataset_split: str | None = None,
-    ) -> None:
-        # Determine file type based on extension
-
-        # load json
-        if load_format == "json":
-            with open(load_path, encoding="utf-8") as f:
-                data = json.load(f)
-
-        # load jsonl
-        elif load_format == "jsonl":
-            data = []
-            with open(load_path, encoding="utf-8") as f:
-                for line in f:
-                    data.append(json.loads(line))
-        # load csv
-        elif load_format == "csv":
-            df = pd.read_csv(load_path)
-            data = df.to_dict(orient="records")
-
-        # load from local or HuggingFace dataset
-        elif load_format == "hf":
-            if load_path.exists():
-                # If the path exists, assume it's a local dataset
-                ds = load_from_disk(load_path, split=hf_dataset_split)
-            else:
-                # Otherwise, assume it's a HuggingFace dataset ID
-                ds = load_dataset(load_path, split=hf_dataset_split)
-
-            # If no split, ds is a dict of splits, use the first split
-            if isinstance(ds, dict):
-                ds = next(iter(ds.values()))
-                data = ds.to_dict(orient="records")
-
-        for document_id, doc_data in enumerate(data):
-            text = doc_data["text"]
-            # Create document configuration using default parameters and overrides
-            doc_config = {**default_config_params, **doc_data}
-            doc_config = DocumentConfig(
-                category=doc_data.get("category"),
-                data_source=doc_data.get("data_source"),
-                script=doc_data.get("script"),
-                age_estimate=doc_data.get("age_estimate"),
-                license=doc_data.get("license"),
-                misc=doc_data.get("misc"),
-            )
-            additional_metadata = {
-                k: v
-                for k, v in doc_data.items()
-                if k
-                not in [
-                    "category",
-                    "data_source",
-                    "script",
-                    "age_estimate",
-                    "license",
-                    "misc",
-                    "text",  # ignore text field as well
-                ]
-            }
-            self.add_document(text, document_id, doc_config, additional_metadata)
-
-    def add_documents_from_text_directory(
-        self,
-        load_path: Path,
-        default_config_params: dict[str, dict],
-        metadata_mapping: dict[str, dict] | None = None,
-    ) -> None:
-        """
-        Add multiple documents from a directory of text files.
-
-        Args:
-            load_path: Directory containing text files
-            default_config_params: Default configuration for documents
-            metadata_mapping: Optional dict mapping document_id to metadata overrides
-
-        """
-        if metadata_mapping is None:
-            metadata_mapping = {}
-
-        for text_file in load_path.glob("*.txt"):
-            with open(text_file, encoding="utf-8") as f:
-                text = f.read()
-            document_id = text_file.stem
-            doc_metadata = metadata_mapping.get(document_id, {})
-
-            # load metadata for this document
-            # doc_metadata overrides the default config for any overlapping keys
-            config = {**default_config_params, **doc_metadata}
-            doc_config = DocumentConfig(
-                category=config.get("category"),
-                data_source=config.get("data_source"),
-                script=config.get("script"),
-                age_estimate=config.get("age_estimate"),
-                license=config.get("license"),
-                misc=config.get("misc"),
-            )
-            # Extract additional metadata (non-config fields)
-            additional_metadata = {
-                k: v
-                for k, v in doc_metadata.items()
-                if k
-                not in [
-                    "category",
-                    "data_source",
-                    "script",
-                    "age_estimate",
-                    "license",
-                    "misc",
-                ]
-            }
-            self.add_document(text, document_id, doc_config, additional_metadata)
-
-<<<<<<< HEAD
     def add_documents_from_iterable(
         self,
-        documents: List[Dict],
+        documents,
         default_document_config: DocumentConfig,
     ) -> None:
         """
@@ -242,27 +124,27 @@
             document_id = doc["doc_id"]
             metadata = doc.get("metadata", {})
 
-            # Allow per-document config overrides in metadata
+            # Prepare misc, merging with existing misc if present
+            misc = metadata.get("misc", default_document_config.misc)
+            if misc is None:
+                misc = {}
+            # Add source_url and source_identifier to misc if present
+            if "source_url" in metadata:
+                misc = dict(misc)  # ensure it's a dict copy
+                misc["source_url"] = metadata["source_url"]
+            if "source_identifier" in metadata:
+                misc = dict(misc)
+                misc["source_identifier"] = metadata["source_identifier"]
             doc_config = DocumentConfig(
-                category=metadata.get("category", default_document_config.category),
-                data_source=metadata.get(
-                    "data_source", default_document_config.data_source
-                ),
-                script=metadata.get("script", default_document_config.script),
-                age_estimate=metadata.get(
-                    "age_estimate", default_document_config.age_estimate
-                ),
-                license=metadata.get("license", default_document_config.license),
-                misc=metadata.get("misc", default_document_config.misc),
-                source_url=metadata.get(
-                    "source_url", default_document_config.source_url
-                ),
-                source_identifier=metadata.get(
-                    "source_identifier", default_document_config.source_identifier
-                ),
+                category=metadata.get("category") or default_document_config.category,
+                data_source=metadata.get("data_source")
+                or default_document_config.data_source,
+                script=metadata.get("script") or default_document_config.script,
+                age_estimate=metadata.get("age_estimate")
+                or default_document_config.age_estimate,
+                license=metadata.get("license") or default_document_config.license,
+                misc=misc,
             )
-
-            # Additional metadata: any keys not in DocumentConfig
             config_keys = {
                 "category",
                 "data_source",
@@ -270,33 +152,12 @@
                 "age_estimate",
                 "license",
                 "misc",
-                "source_url",
-                "source_identifier",
             }
             additional_metadata = {
                 k: v for k, v in metadata.items() if k not in config_keys
             }
-
             self.add_document(text, document_id, doc_config, additional_metadata)
 
-    def save_metadata(self) -> None:
-        """Save dataset metadata to JSON file."""
-        metadata = {
-            "dataset_name": self.dataset_config.dataset_name,
-            "language_code": self.dataset_config.language_code,
-            "creation_date": datetime.now().isoformat(),
-            "num_documents": len(self.documents),
-            "config": asdict(self.dataset_config),
-            "documents": self.documents,
-        }
-
-        with open(self.metadata_path, "w", encoding="utf-8") as f:
-            json.dump(metadata, f, indent=2, ensure_ascii=False)
-
-        print(f"Metadata saved to {self.metadata_path}")
-
-=======
->>>>>>> 4f1b95f0
     def create_dataset_table(self) -> pd.DataFrame:
         """Create the standardized BabyLM dataset table."""
         rows = []
@@ -325,6 +186,7 @@
         df = pd.DataFrame(rows)
         # save metadata
         self.dataset_table = df
+        return df
 
     def save_dataset(self) -> None:
         # Save as CSV and parquet for flexibility
@@ -354,7 +216,7 @@
 
         print(f"Metadata saved to {self.metadata_path}")
 
-    def get_upload_ready_dataset(self) -> dict[str, pd.DataFrame | dict]:
+    def get_upload_ready_dataset(self) -> dict:
         """
         Get the dataset in a format ready for upload to HuggingFace.
 
