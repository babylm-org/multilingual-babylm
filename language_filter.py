# language_filter.py
"""
Language and script filtering using GlotLID v3.
Simple segmentation and majority vote for document-level language/script prediction.
"""

import os
from collections import defaultdict
<<<<<<< HEAD
from typing import List, Tuple, Dict, Optional, Any
=======
from typing import Any

>>>>>>> 4f1b95f0
import fasttext
import pandas as pd
from huggingface_hub import hf_hub_download


class LanguageFilter:
    """Language and script filter using GlotLID v3."""

    def __init__(self, model_path: str | None = None):
        """
        Initialize the language filter.

        Args:
            model_path: Path to local model.bin file, if None will download from HF

        """
        self.model = self._load_model(model_path)

    def _load_model(self, model_path: str | None = None) -> fasttext.FastText._FastText:
        """Load GlotLID model."""
        if model_path and os.path.exists(model_path):
            glotlid_model_path = model_path
        else:
            # Check if model.bin exists locally before downloading
            model_filename = "model.bin"
            local_path = os.path.join(os.path.dirname(__file__), model_filename)
            if os.path.exists(local_path):
                glotlid_model_path = local_path
            else:
                glotlid_model_path = hf_hub_download(
                    repo_id="cis-lmu/glotlid", filename=model_filename, cache_dir=None
                )

        return fasttext.load_model(glotlid_model_path)

    def predict_language_script(
        self, text: str, top_k: int = 3
    ) -> list[tuple[str, str, float]]:
        """
        Predict language and script for text.

        Args:
            text: Input text
            top_k: Number of top predictions to return

        Returns:
            List of (language_code, script, probability) tuples

        """
        # GlotLID v3 cannot process text with newlines; replace with spaces
        if "\n" in text:
            text = text.replace("\n", " ")

        labels, probs = self.model.predict(text, k=top_k)

        results = []
        for label, prob in zip(labels, probs, strict=False):
            # Remove '__label__' prefix
            label_clean = label.replace("__label__", "")

            # Extract language and script
            if "_" in label_clean:
                lang_code, script = label_clean.split("_", 1)
            else:
                lang_code = label_clean
                script = "unknown"

            results.append((lang_code, script, float(prob)))

        return results

    def segment_text(
        self,
        text: str,
        min_words: int = 10,
        min_chars: int = 50,
        max_words: int = 200,
        max_chars: int = 1000,
    ) -> list[str]:
        """
        Simple segmentation by newlines, merging short segments, and splitting long ones.

        Args:
            text: Input text
            min_words: Minimum words per segment
            min_chars: Minimum characters per segment
            max_words: Maximum words per segment
            max_chars: Maximum characters per segment

        Returns:
            List of text segments

        """
        # Split by newlines
        segments = [s.strip() for s in text.split("\n") if s.strip()]

        # Merge consecutive short segments
        merged_segments = []
        buffer = ""
        for segment in segments:
            candidate = (buffer + " " + segment).strip() if buffer else segment
            words = candidate.split()
            if len(words) < min_words or len(candidate) < min_chars:
                buffer = candidate
                continue
            if buffer:
                merged_segments.append(buffer)
                buffer = ""
            # Now check if candidate is too long
            while len(words) > max_words or len(candidate) > max_chars:
                # Try to split at sentence boundary if possible
                split_idx = None
                for sep in [". ", "! ", "? "]:
                    idx = candidate.find(sep, max_chars // 2)
                    if idx != -1:
                        split_idx = idx + len(sep)
                        break
                if split_idx:
                    merged_segments.append(candidate[:split_idx].strip())
                    candidate = candidate[split_idx:].strip()
                    words = candidate.split()
                else:
                    # Fallback: hard split
                    merged_segments.append(" ".join(words[:max_words]))
                    candidate = " ".join(words[max_words:]).strip()
                    words = candidate.split()
            if candidate:
                merged_segments.append(candidate)
        if buffer:
            merged_segments.append(buffer)
        # Filter out any remaining too-short segments
        final_segments = [
            s
            for s in merged_segments
            if len(s.split()) >= min_words and len(s) >= min_chars
        ]
        return final_segments

    def merge_short_segments(
        self,
        segments: list[str],
        min_words: int = 10,
        min_chars: int = 50,
        max_words: int = 200,
        max_chars: int = 1000,
    ) -> list[str]:
        """Merge consecutive short segments to meet minimum requirements, and split long ones."""
        if not segments:
            return []
        merged = []
        buffer = ""
        for segment in segments:
            candidate = (buffer + " " + segment).strip() if buffer else segment
            words = candidate.split()
            if len(words) < min_words or len(candidate) < min_chars:
                buffer = candidate
                continue
            if buffer:
                merged.append(buffer)
                buffer = ""
            # Split long segments
            while len(words) > max_words or len(candidate) > max_chars:
                split_idx = None
                for sep in [". ", "! ", "? "]:
                    idx = candidate.find(sep, max_chars // 2)
                    if idx != -1:
                        split_idx = idx + len(sep)
                        break
                if split_idx:
                    merged.append(candidate[:split_idx].strip())
                    candidate = candidate[split_idx:].strip()
                    words = candidate.split()
                else:
                    merged.append(" ".join(words[:max_words]))
                    candidate = " ".join(words[max_words:]).strip()
                    words = candidate.split()
            if candidate:
                merged.append(candidate)
        if buffer:
            merged.append(buffer)
        final_segments = [
            s for s in merged if len(s.split()) >= min_words and len(s) >= min_chars
        ]
        return final_segments

    def predict_document_language_script(
        self,
        text: str,
        min_words: int = 10,
        min_chars: int = 50,
        min_confidence: float = 0.3,
    ) -> tuple[str, str, float, dict]:
        """
        Predict language and script for entire document using majority vote by word count.

        Args:
            text: Document text
            min_words: Minimum words per segment
            min_chars: Minimum characters per segment
            min_confidence: Minimum confidence threshold for predictions

        Returns:
            Tuple of (language_code, script, confidence, metadata)
            metadata contains segment details and voting information

        """
        # Segment text
        segments = self.segment_text(text, min_words, min_chars)
        segments = self.merge_short_segments(segments, min_words, min_chars)

        if not segments:
            return (
                "unknown",
                "unknown",
                0.0,
                {"num_segments": 0, "valid_segments": 0, "predictions": []},
            )
        # Predict for each segment
        lang_word_votes = defaultdict(int)
        script_word_votes = defaultdict(int)
        all_predictions = []
        valid_predictions = 0
        total_words = 0

        for segment in segments:
            predictions = self.predict_language_script(segment, top_k=1)
            words_in_segment = len(segment.split())
            if predictions:
                lang_code, script, confidence = predictions[0]
                if confidence >= min_confidence:
                    lang_word_votes[lang_code] += words_in_segment
                    script_word_votes[script] += words_in_segment
                    valid_predictions += 1
                    total_words += words_in_segment
                all_predictions.append(
                    {
                        "segment": (
                            segment[:100] + "..." if len(segment) > 100 else segment
                        ),
                        "predictions": [(lang_code, script, confidence)],
                        "words": words_in_segment,
                    }
                )
        # Get majority by word count
        if lang_word_votes:
            best_lang = max(lang_word_votes.items(), key=lambda x: x[1])[0]
            lang_word_count = lang_word_votes[best_lang]
            lang_confidence = lang_word_count / total_words if total_words > 0 else 0.0
        else:
            best_lang = "unknown"
            lang_confidence = 0.0

        if script_word_votes:
            best_script = max(script_word_votes.items(), key=lambda x: x[1])[0]
            script_word_count = script_word_votes[best_script]
            script_confidence = (
                script_word_count / total_words if total_words > 0 else 0.0
            )
        else:
            best_script = "unknown"
            script_confidence = 0.0

        # Overall confidence is average of language and script confidence
        overall_confidence = (lang_confidence + script_confidence) / 2.0

        metadata = {
            "num_segments": len(segments),
            "valid_segments": valid_predictions,
            "predictions": all_predictions,
            "language_word_votes": dict(lang_word_votes),
            "script_word_votes": dict(script_word_votes),
            "language_confidence": lang_confidence,
            "script_confidence": script_confidence,
            "total_words": total_words,
        }

        return best_lang, best_script, overall_confidence, metadata

    def filter_document(
        self,
<<<<<<< HEAD
        text: str,
=======
        documennts_df: pd.DataFrame,
>>>>>>> 4f1b95f0
        expected_language: str,
        expected_script: str,
        min_confidence: float = 0.5,
        min_words: int = 10,
        min_chars: int = 50,
<<<<<<< HEAD
    ) -> Dict[str, Any]:
        """Filter a single document by language and script.

        Args:
            text: Document text
=======
    ) -> dict[str, Any]:
        """
        Filter documents by language and script.

        Args:
            documents_df: DataFrame containing document metadata
>>>>>>> 4f1b95f0
            expected_language: Expected language code (ISO 639-3)
            expected_script: Expected script (e.g., 'Latn', 'Arab', etc.)
            min_confidence: Minimum confidence for predictions
            min_words: Minimum words per segment
            min_chars: Minimum characters per segment

        Returns:
<<<<<<< HEAD
            Dictionary with filtering result and prediction details
        """
        if not text.strip():
            return {
                "match": False,
                "reason": "empty",
                "predicted_language": None,
                "predicted_script": None,
                "confidence": 0.0,
                "metadata": {},
            }
        pred_lang, pred_script, confidence, metadata = (
            self.predict_document_language_script(
                text, min_words, min_chars, min_confidence
            )
        )
        lang_match = pred_lang.lower() == expected_language.lower()
        script_match = pred_script.lower() == expected_script.lower()
        match = lang_match and script_match and confidence >= min_confidence
        return {
            "match": match,
            "predicted_language": pred_lang,
            "predicted_script": pred_script,
            "confidence": confidence,
            "metadata": metadata,
            "language_match": lang_match,
            "script_match": script_match,
            "reason": None if match else "mismatch",
        }

    def filter_documents(
        self,
        input_dir: Path,
        expected_language: str,
        expected_script: str,
        output_dir: Path,
        min_confidence: float = 0.5,
        min_words: int = 10,
        min_chars: int = 50,
    ) -> Dict[str, Any]:
        """Filter documents by language and script (directory version, uses filter_document)."""
        input_dir = Path(input_dir)
        output_dir = Path(output_dir)
        matching_dir = output_dir / expected_language
        mismatched_dir = output_dir / "mismatched"
        matching_dir.mkdir(parents=True, exist_ok=True)
        mismatched_dir.mkdir(parents=True, exist_ok=True)
=======
            Dictionary with statistics about filtered documents

        """
>>>>>>> 4f1b95f0
        results = {
            "matching": [],
            "mismatched": [],
            "errors": [],
            "statistics": defaultdict(int),
        }
<<<<<<< HEAD
        text_files = list(input_dir.glob("*.txt"))
        for file_path in text_files:
            try:
                with open(file_path, "r", encoding="utf-8") as f:
                    text = f.read()
                filter_result = self.filter_document(
                    text,
                    expected_language,
                    expected_script,
                    min_confidence=min_confidence,
                    min_words=min_words,
                    min_chars=min_chars,
                )
                file_info = {
                    "filename": file_path.name,
                    **{
                        k: filter_result[k]
                        for k in filter_result
                        if k != "match" and k != "reason"
                    },
                }
                if filter_result["match"]:
                    output_path = matching_dir / file_path.name
=======

        match_indexes = []
        mismatch_indexes = []
        for i, text in documennts_df["text"].items():
            try:
                # Predict language and script
                pred_lang, pred_script, confidence, metadata = (
                    self.predict_document_language_script(
                        text, min_words, min_chars, min_confidence
                    )
                )
                # Check if it matches expected language and script
                lang_match = pred_lang.lower() == expected_language.lower()
                script_match = pred_script.lower() == expected_script.lower()
                document_id = documennts_df["document_id"][i]
                file_info = {
                    "filename": document_id + ".txt",
                    "predicted_language": pred_lang,
                    "predicted_script": pred_script,
                    "confidence": confidence,
                    "metadata": metadata,
                    "language_match": lang_match,
                    "script_match": script_match,
                }
                match = lang_match and script_match and confidence >= min_confidence
                # Decide where to place the file
                if match:
                    match_indexes.append(i)
>>>>>>> 4f1b95f0
                    results["matching"].append(file_info)
                    results["statistics"]["matching"] += 1

                else:
<<<<<<< HEAD
                    pred_lang = filter_result["predicted_language"] or "unknown"
                    pred_script = filter_result["predicted_script"] or "unknown"
                    pred_dir = mismatched_dir / f"{pred_lang}_{pred_script}"
                    pred_dir.mkdir(exist_ok=True)
                    output_path = pred_dir / file_path.name
                    results["mismatched"].append(file_info)
                    results["statistics"]["mismatched"] += 1
                    results["statistics"][f"mismatched_{pred_lang}_{pred_script}"] += 1
                with open(output_path, "w", encoding="utf-8") as f:
                    f.write(text)
=======
                    mismatch_indexes.append(i)
                    results["mismatched"].append(file_info)
                    results["statistics"]["mismatched"] += 1
                    results["statistics"][f"mismatched_{pred_lang}_{pred_script}"] += 1

>>>>>>> 4f1b95f0
                results["statistics"]["total_processed"] += 1
            except Exception as e:
                error_msg = f"{file_info['filename']}: {e!s}"
                results["errors"].append(error_msg)
                results["statistics"]["errors"] += 1
<<<<<<< HEAD
=======

        results["match_indexes"] = match_indexes
        results["mismatch_indexes"] = mismatch_indexes

>>>>>>> 4f1b95f0
        return results


def print_filtering_results(
    results: dict, expected_language: str, expected_script: str
):
    """Print filtering results summary."""
    stats = results["statistics"]

    print(f"\n{'=' * 60}")
    print("LANGUAGE FILTERING RESULTS")
    print(f"{'=' * 60}")
    print(f"Expected Language: {expected_language}")
    print(f"Expected Script: {expected_script}")
    print()
    print(f"Total files processed: {stats['total_processed']}")
    print(f"Matching files: {stats['matching']}")
    print(f"Mismatched files: {stats['mismatched']}")
    print(f"Errors: {stats['errors']}")

    if stats["total_processed"] > 0:
        match_rate = (stats["matching"] / stats["total_processed"]) * 100
        print(f"Match rate: {match_rate:.1f}%")

    # Show breakdown of mismatched languages
    print("\nMismatched files breakdown:")
    for key, count in stats.items():
        if key.startswith("mismatched_") and key != "mismatched":
            lang_script = key.replace("mismatched_", "")
            print(f"  {lang_script}: {count} files")

    # Show some examples of mismatched files
    if results["mismatched"]:
        print("\nExamples of mismatched files:")
        for i, file_info in enumerate(results["mismatched"][:5]):
            print(
                f"  {file_info['filename']}: {file_info['predicted_language']}_{file_info['predicted_script']} "
                f"(confidence: {file_info['confidence']:.3f})"
            )

    if results["errors"]:
        print("\nErrors:")
        for error in results["errors"][:5]:
            print(f"  {error}")
        if len(results["errors"]) > 5:
            print(f"  ... and {len(results['errors']) - 5} more errors")

    print(f"{'=' * 60}")<|MERGE_RESOLUTION|>--- conflicted
+++ resolved
@@ -6,12 +6,7 @@
 
 import os
 from collections import defaultdict
-<<<<<<< HEAD
-from typing import List, Tuple, Dict, Optional, Any
-=======
-from typing import Any
-
->>>>>>> 4f1b95f0
+from typing import Dict, Optional, Any
 import fasttext
 import pandas as pd
 from huggingface_hub import hf_hub_download
@@ -20,7 +15,7 @@
 class LanguageFilter:
     """Language and script filter using GlotLID v3."""
 
-    def __init__(self, model_path: str | None = None):
+    def __init__(self, model_path: Optional[str] = None):
         """
         Initialize the language filter.
 
@@ -30,7 +25,9 @@
         """
         self.model = self._load_model(model_path)
 
-    def _load_model(self, model_path: str | None = None) -> fasttext.FastText._FastText:
+    def _load_model(
+        self, model_path: Optional[str] = None
+    ) -> fasttext.FastText._FastText:
         """Load GlotLID model."""
         if model_path and os.path.exists(model_path):
             glotlid_model_path = model_path
@@ -68,7 +65,7 @@
         labels, probs = self.model.predict(text, k=top_k)
 
         results = []
-        for label, prob in zip(labels, probs, strict=False):
+        for label, prob in zip(labels, probs):
             # Remove '__label__' prefix
             label_clean = label.replace("__label__", "")
 
@@ -292,30 +289,17 @@
 
     def filter_document(
         self,
-<<<<<<< HEAD
         text: str,
-=======
-        documennts_df: pd.DataFrame,
->>>>>>> 4f1b95f0
         expected_language: str,
         expected_script: str,
         min_confidence: float = 0.5,
         min_words: int = 10,
         min_chars: int = 50,
-<<<<<<< HEAD
     ) -> Dict[str, Any]:
         """Filter a single document by language and script.
 
         Args:
             text: Document text
-=======
-    ) -> dict[str, Any]:
-        """
-        Filter documents by language and script.
-
-        Args:
-            documents_df: DataFrame containing document metadata
->>>>>>> 4f1b95f0
             expected_language: Expected language code (ISO 639-3)
             expected_script: Expected script (e.g., 'Latn', 'Arab', etc.)
             min_confidence: Minimum confidence for predictions
@@ -323,7 +307,6 @@
             min_chars: Minimum characters per segment
 
         Returns:
-<<<<<<< HEAD
             Dictionary with filtering result and prediction details
         """
         if not text.strip():
@@ -356,61 +339,38 @@
 
     def filter_documents(
         self,
-        input_dir: Path,
+        documents_df: pd.DataFrame,
         expected_language: str,
         expected_script: str,
-        output_dir: Path,
         min_confidence: float = 0.5,
         min_words: int = 10,
         min_chars: int = 50,
-    ) -> Dict[str, Any]:
-        """Filter documents by language and script (directory version, uses filter_document)."""
-        input_dir = Path(input_dir)
-        output_dir = Path(output_dir)
-        matching_dir = output_dir / expected_language
-        mismatched_dir = output_dir / "mismatched"
-        matching_dir.mkdir(parents=True, exist_ok=True)
-        mismatched_dir.mkdir(parents=True, exist_ok=True)
-=======
+    ) -> dict[str, Any]:
+        """
+        Filter documents by language and script.
+
+        Args:
+            documents_df: DataFrame containing document metadata
+            expected_language: Expected language code (ISO 639-3)
+            expected_script: Expected script (e.g., 'Latn', 'Arab', etc.)
+            min_confidence: Minimum confidence for predictions
+            min_words: Minimum words per segment
+            min_chars: Minimum characters per segment
+
+        Returns:
             Dictionary with statistics about filtered documents
 
         """
->>>>>>> 4f1b95f0
         results = {
             "matching": [],
             "mismatched": [],
             "errors": [],
             "statistics": defaultdict(int),
         }
-<<<<<<< HEAD
-        text_files = list(input_dir.glob("*.txt"))
-        for file_path in text_files:
-            try:
-                with open(file_path, "r", encoding="utf-8") as f:
-                    text = f.read()
-                filter_result = self.filter_document(
-                    text,
-                    expected_language,
-                    expected_script,
-                    min_confidence=min_confidence,
-                    min_words=min_words,
-                    min_chars=min_chars,
-                )
-                file_info = {
-                    "filename": file_path.name,
-                    **{
-                        k: filter_result[k]
-                        for k in filter_result
-                        if k != "match" and k != "reason"
-                    },
-                }
-                if filter_result["match"]:
-                    output_path = matching_dir / file_path.name
-=======
 
         match_indexes = []
         mismatch_indexes = []
-        for i, text in documennts_df["text"].items():
+        for i, text in documents_df["text"].items():
             try:
                 # Predict language and script
                 pred_lang, pred_script, confidence, metadata = (
@@ -421,7 +381,7 @@
                 # Check if it matches expected language and script
                 lang_match = pred_lang.lower() == expected_language.lower()
                 script_match = pred_script.lower() == expected_script.lower()
-                document_id = documennts_df["document_id"][i]
+                document_id = documents_df["document_id"].iat[i]
                 file_info = {
                     "filename": document_id + ".txt",
                     "predicted_language": pred_lang,
@@ -435,41 +395,24 @@
                 # Decide where to place the file
                 if match:
                     match_indexes.append(i)
->>>>>>> 4f1b95f0
                     results["matching"].append(file_info)
                     results["statistics"]["matching"] += 1
 
                 else:
-<<<<<<< HEAD
-                    pred_lang = filter_result["predicted_language"] or "unknown"
-                    pred_script = filter_result["predicted_script"] or "unknown"
-                    pred_dir = mismatched_dir / f"{pred_lang}_{pred_script}"
-                    pred_dir.mkdir(exist_ok=True)
-                    output_path = pred_dir / file_path.name
-                    results["mismatched"].append(file_info)
-                    results["statistics"]["mismatched"] += 1
-                    results["statistics"][f"mismatched_{pred_lang}_{pred_script}"] += 1
-                with open(output_path, "w", encoding="utf-8") as f:
-                    f.write(text)
-=======
                     mismatch_indexes.append(i)
                     results["mismatched"].append(file_info)
                     results["statistics"]["mismatched"] += 1
                     results["statistics"][f"mismatched_{pred_lang}_{pred_script}"] += 1
 
->>>>>>> 4f1b95f0
                 results["statistics"]["total_processed"] += 1
             except Exception as e:
                 error_msg = f"{file_info['filename']}: {e!s}"
                 results["errors"].append(error_msg)
                 results["statistics"]["errors"] += 1
-<<<<<<< HEAD
-=======
 
         results["match_indexes"] = match_indexes
         results["mismatch_indexes"] = mismatch_indexes
 
->>>>>>> 4f1b95f0
         return results
 
 
